--- conflicted
+++ resolved
@@ -1,106 +1,103 @@
-import { type RequestHandler } from "express";
-import multer from "multer";
-import fs from "node:fs";
-import path from "node:path";
-import { fileURLToPath } from "node:url";
-import logger from "../utils/loggerUtils.js";
-
-export const supportedImageTypes = ["image/jpeg", "image/png", "image/webp", "image/gif"];
-export const supportedDocTypes = [
-  "application/pdf",
-  "application/msword",
-  "application/vnd.openxmlformats-officedocument.wordprocessingml.document" // docx
-];
-
-<<<<<<< HEAD
-const __filename = fileURLToPath(import.meta.url);
-const __dirname = path.dirname(__filename);
-=======
-export const supportedMusicTypes = [
-  "audio/mpeg", // mp3
-  "audio/mp3", // mp3
-  "audio/wav", // wav (optional)
-  "audio/ogg" // ogg (optional)
-];
-
-export const supportedVideoTypes = [
-  "video/mp4", // mp4
-  "video/webm", // webm (optional)
-  "video/ogg" // ogv (optional)
-];
->>>>>>> ddb8d085
-const uploadDir = path.resolve(__dirname, "../../public/uploads/productImages");
-
-// Create directory if it doesn't exist
-if (!fs.existsSync(uploadDir)) {
-  fs.mkdirSync(uploadDir, { recursive: true });
-  logger.info(`Upload directory created at: ${uploadDir}`);
-} else {
-  logger.info(`Upload directory exists: ${uploadDir}`);
-}
-
-const storage = multer.diskStorage({
-  destination: (_req, _file, cb) => {
-    logger.debug("Storing file in:", uploadDir);
-    cb(null, uploadDir);
-  },
-  filename: (_req, file, cb) => {
-    try {
-      const uniqueSuffix = Date.now() + "-" + Math.round(Math.random() * 1e9);
-      const ext = path.extname(file.originalname);
-      const fileName = `image-${uniqueSuffix}${ext}`;
-      logger.debug(`Generated filename for upload: ${fileName}`);
-      cb(null, fileName);
-    } catch (err) {
-      logger.error("Error generating filename:", err);
-      cb(err as Error, "");
-    }
-  }
-});
-
-const fileFilter = (_req: Express.Request, file: Express.Multer.File, cb: multer.FileFilterCallback) => {
-  if (
-    !supportedImageTypes.includes(file.mimetype) &&
-    !supportedDocTypes.includes(file.mimetype) &&
-    !supportedMusicTypes.includes(file.mimetype) &&
-    !supportedVideoTypes.includes(file.mimetype)
-  ) {
-    const errorMsg = `Unsupported file type: ${file.mimetype}. Allowed types: ${[...supportedImageTypes, ...supportedDocTypes, ...supportedMusicTypes, ...supportedVideoTypes].join(", ")}`;
-    logger.warn(errorMsg);
-    return cb(new Error(errorMsg));
-  }
-  logger.debug(`File accepted: ${file.originalname} (${file.mimetype})`);
-  cb(null, true);
-};
-
-const upload = multer({
-  storage,
-  limits: {
-    fileSize: 5 * 1024 * 1024, // 5 MB
-    files: 5
-  },
-  fileFilter
-});
-
-// Middleware with error logging
-const fileUploader: RequestHandler = async (req, res, next) => {
-  const uploader = upload.fields([
-    { name: "thumbnail", maxCount: 1 },
-    { name: "overviewImages", maxCount: 5 },
-    { name: "images", maxCount: 5 },
-    { name: "document", maxCount: 1 },
-    { name: "music", maxCount: 3 },
-    { name: "video", maxCount: 2 }
-  ]);
-
-  await uploader(req, res, (err: unknown) => {
-    if (err) {
-      logger.error("Multer upload error:", err);
-      return res.status(400).json({ error: (err as Error).message });
-    }
-    logger.info(`Uploaded files: ${JSON.stringify(req.files, null, 2)}`);
-    next();
-  });
-};
-
-export default fileUploader;
+import { type RequestHandler } from "express";
+import multer from "multer";
+import fs from "node:fs";
+import path from "node:path";
+import { fileURLToPath } from "node:url";
+import logger from "../utils/loggerUtils.js";
+
+export const supportedImageTypes = ["image/jpeg", "image/png", "image/webp", "image/gif"];
+export const supportedDocTypes = [
+  "application/pdf",
+  "application/msword",
+  "application/vnd.openxmlformats-officedocument.wordprocessingml.document" // docx
+];
+
+const __filename = fileURLToPath(import.meta.url);
+const __dirname = path.dirname(__filename);
+export const supportedMusicTypes = [
+  "audio/mpeg", // mp3
+  "audio/mp3", // mp3
+  "audio/wav", // wav (optional)
+  "audio/ogg" // ogg (optional)
+];
+
+export const supportedVideoTypes = [
+  "video/mp4", // mp4
+  "video/webm", // webm (optional)
+  "video/ogg" // ogv (optional)
+];
+const uploadDir = path.resolve(__dirname, "../../public/uploads/productImages");
+
+// Create directory if it doesn't exist
+if (!fs.existsSync(uploadDir)) {
+  fs.mkdirSync(uploadDir, { recursive: true });
+  logger.info(`Upload directory created at: ${uploadDir}`);
+} else {
+  logger.info(`Upload directory exists: ${uploadDir}`);
+}
+
+const storage = multer.diskStorage({
+  destination: (_req, _file, cb) => {
+    logger.debug("Storing file in:", uploadDir);
+    cb(null, uploadDir);
+  },
+  filename: (_req, file, cb) => {
+    try {
+      const uniqueSuffix = Date.now() + "-" + Math.round(Math.random() * 1e9);
+      const ext = path.extname(file.originalname);
+      const fileName = `image-${uniqueSuffix}${ext}`;
+      logger.debug(`Generated filename for upload: ${fileName}`);
+      cb(null, fileName);
+    } catch (err) {
+      logger.error("Error generating filename:", err);
+      cb(err as Error, "");
+    }
+  }
+});
+
+const fileFilter = (_req: Express.Request, file: Express.Multer.File, cb: multer.FileFilterCallback) => {
+  if (
+    !supportedImageTypes.includes(file.mimetype) &&
+    !supportedDocTypes.includes(file.mimetype) &&
+    !supportedMusicTypes.includes(file.mimetype) &&
+    !supportedVideoTypes.includes(file.mimetype)
+  ) {
+    const errorMsg = `Unsupported file type: ${file.mimetype}. Allowed types: ${[...supportedImageTypes, ...supportedDocTypes, ...supportedMusicTypes, ...supportedVideoTypes].join(", ")}`;
+    logger.warn(errorMsg);
+    return cb(new Error(errorMsg));
+  }
+  logger.debug(`File accepted: ${file.originalname} (${file.mimetype})`);
+  cb(null, true);
+};
+
+const upload = multer({
+  storage,
+  limits: {
+    fileSize: 5 * 1024 * 1024, // 5 MB
+    files: 5
+  },
+  fileFilter
+});
+
+// Middleware with error logging
+const fileUploader: RequestHandler = async (req, res, next) => {
+  const uploader = upload.fields([
+    { name: "thumbnail", maxCount: 1 },
+    { name: "overviewImages", maxCount: 5 },
+    { name: "images", maxCount: 5 },
+    { name: "document", maxCount: 1 },
+    { name: "music", maxCount: 3 },
+    { name: "video", maxCount: 2 }
+  ]);
+
+  await uploader(req, res, (err: unknown) => {
+    if (err) {
+      logger.error("Multer upload error:", err);
+      return res.status(400).json({ error: (err as Error).message });
+    }
+    logger.info(`Uploaded files: ${JSON.stringify(req.files, null, 2)}`);
+    next();
+  });
+};
+
+export default fileUploader;